#include <QtEndian>
#include <QThread>
#include "logger.h"
#include "zstack.h"

ZStack::ZStack(QSettings *config, QObject *parent) : Adapter(config, parent), m_status(0), m_clear(false)
{
    quint32 channelList = qToLittleEndian <quint32> (1 << m_channel);

    m_nvItems.insert(ZCD_NV_MARKER,            QByteArray(1, ZSTACK_CONFIGURATION_MARKER));
    m_nvItems.insert(ZCD_NV_PRECFGKEY,         QByteArray::fromHex(config->value("security/key", "000102030405060708090a0b0c0d0e0f").toString().remove("0x").toUtf8()));
    m_nvItems.insert(ZCD_NV_PRECFGKEYS_ENABLE, QByteArray(1, config->value("security/enabled", false).toBool() ? 0x01 : 0x00));
    m_nvItems.insert(ZCD_NV_PANID,             QByteArray(reinterpret_cast <char*> (&m_panId), sizeof(m_panId)));
    m_nvItems.insert(ZCD_NV_CHANLIST,          QByteArray(reinterpret_cast <char*> (&channelList), sizeof(channelList)));
    m_nvItems.insert(ZCD_NV_LOGICAL_TYPE,      QByteArray(1, 0x00));
    m_nvItems.insert(ZCD_NV_ZDO_DIRECT_CB,     QByteArray(1, 0x01));

    m_zdoClusters = {ZDO_NODE_DESCRIPTOR_REQUEST, ZDO_SIMPLE_DESCRIPTOR_REQUEST, ZDO_ACTIVE_ENDPOINTS_REQUEST, ZDO_BIND_REQUEST, ZDO_UNBIND_REQUEST, ZDO_LQI_REQUEST, ZDO_LEAVE_REQUEST};
    m_power = static_cast <qint8> (config->value("zigbee/power", 5).toInt());
}

bool ZStack::unicastRequest(quint8 id, quint16 networkAddress, quint8 srcEndPointId, quint8 dstEndPointId, quint16 clusterId, const QByteArray &payload)
{
    dataRequestStruct request;

    request.networkAddress = qToLittleEndian(networkAddress);
    request.dstEndpointId = dstEndPointId;
    request.srcEndpointId = srcEndPointId;
    request.clusterId = qToLittleEndian(clusterId);
    request.transactionId = id;
    request.options = AF_DISCV_ROUTE;
    request.radius = AF_DEFAULT_RADIUS;
    request.length = static_cast <quint8> (payload.length());

    return sendRequest(AF_DATA_REQUEST, QByteArray(reinterpret_cast <char*> (&request), sizeof(request)).append(payload)) && !m_replyData.at(0);
}

bool ZStack::multicastRequest(quint8 id, quint16 groupId, quint8 srcEndPointId, quint8 dstEndPointId, quint16 clusterId, const QByteArray &payload)
{
    return extendedRequest(id, groupId, dstEndPointId, 0x0000, srcEndPointId, clusterId, payload, true);
}

bool ZStack::unicastInterPanRequest(quint8 id, const QByteArray &ieeeAddress, quint16 clusterId, const QByteArray &payload)
{
    return extendedRequest(id, ieeeAddress, 0xFE, 0xFFFF, 0x0C, clusterId, payload);
}

bool ZStack::broadcastInterPanRequest(quint8 id, quint16 clusterId, const QByteArray &payload)
{
    return extendedRequest(id, 0xFFFF, 0xFE, 0xFFFF, 0x0C, clusterId, payload);
}

bool ZStack::setInterPanChannel(quint8 channel)
{
    if (!sendRequest(AF_INTER_PAN_CTL, QByteArray(1, 0x01).append(static_cast <char> (channel))) || m_replyData.at(0))
    {
        logWarning << "Set Inter-PAN channel" << channel << "request failed";
        return false;
    }

    return true;
}

void ZStack::resetInterPanChannel(void)
{
    if (sendRequest(AF_INTER_PAN_CTL, QByteArray(1, 0x00)) && !m_replyData.at(0))
        return;

    logWarning << "Reset Inter-PAN request failed";
}

bool ZStack::extendedRequest(quint8 id, const QByteArray &address, quint8 dstEndpointId, quint16 dstPanId, quint8 srcEndpointId, quint16 clusterId, const QByteArray &payload, bool group)
{
    extendedDataRequestStruct data;

    switch (address.length())
    {
        case 2:  data.dstAddressMode = group ? ADDRESS_MODE_GROUP : ADDRESS_MODE_16_BIT; break;
        case 8:  data.dstAddressMode = ADDRESS_MODE_64_BIT; break;
        default: return false;
    }

    memset(&data.dstAddress, 0, sizeof(data.dstAddress));
    memcpy(&data.dstAddress, address.constData(), address.length());

    if (data.dstAddressMode == ADDRESS_MODE_64_BIT)
        data.dstAddress = qToLittleEndian(qFromBigEndian(data.dstAddress));

    data.dstEndpointId = dstEndpointId;
    data.dstPanId = qToLittleEndian(dstPanId);
    data.srcEndpointId = srcEndpointId;
    data.clusterId = qToLittleEndian(clusterId);
    data.transactionId = id;
    data.options = 0x00;
    data.radius = dstPanId ? AF_DEFAULT_RADIUS * 2 : AF_DEFAULT_RADIUS;
    data.length = qToLittleEndian <quint16> (payload.length());

    return sendRequest(AF_DATA_REQUEST_EXT, QByteArray(reinterpret_cast <char*> (&data), sizeof(data)).append(payload)) && !m_replyData.at(0);
}

bool ZStack::extendedRequest(quint8 id, quint16 address, quint8 dstEndpointId, quint16 dstPanId, quint8 srcEndpointId, quint16 clusterId, const QByteArray &paylaod, bool group)
{
    address = qToLittleEndian(address);
    return extendedRequest(id, QByteArray(reinterpret_cast <char*> (&address), sizeof(address)), dstEndpointId, dstPanId, srcEndpointId, clusterId, paylaod, group);
}

bool ZStack::sendRequest(quint16 command, const QByteArray &data)
{
    QByteArray request;
    quint8 fcs = 0;

    if (m_adapterDebug)
        logInfo << "-->" << QString::asprintf("0x%04x", command) << data.toHex(':');

    m_command = qToBigEndian(command);

    request.append(ZSTACK_PACKET_FLAG);
    request.append(static_cast <char> (data.length()));
    request.append(reinterpret_cast <char*> (&m_command), sizeof(m_command));
    request.append(data);

    for (int i = 1; i < request.length(); i++)
        fcs ^= request[i];

    sendData(request.append(static_cast <char> (fcs)));
    return waitForSignal(this, SIGNAL(dataReceived()), ZSTACK_REQUEST_TIMEOUT);
}

void ZStack::parsePacket(quint16 command, const QByteArray &data)
{
    if (m_adapterDebug)
        logInfo << "<--" << QString::asprintf("0x%04x", command) << data.toHex(':');

    if (command & 0x2000)
    {
        if ((command ^ 0x4000) == qFromBigEndian(m_command))
        {
            m_replyData = data;
            emit dataReceived();
        }

        return;
    }

    switch (command)
    {
        case ZDO_NODE_DESC_RSP:
        case ZDO_SIMPLE_DESC_RSP:
        case ZDO_ACTIVE_EP_RSP:
        case ZDO_MGMT_LQI_RSP:
        case ZDO_BIND_RSP:
        case ZDO_UNBIND_RSP:
        case ZDO_MGMT_LEAVE_RSP:
        case ZDO_MGMT_PERMIT_JOIN_RSP:
        case ZDO_MGMT_NWK_UPDATE_RSP:
        case ZDO_SRC_RTG_IND:
        case ZDO_CONCENTRATOR_IND:
        case ZDO_TC_DEV_IND:
        case ZDO_PERMIT_JOIN_IND:
            break;

        case SYS_RESET_IND:
        {
            m_resetTimer->stop();

            if (!startCoordinator())
                logWarning << "Coordinator startup failed";

            break;
        }

        case AF_DATA_CONFIRM:
        {
            const dataConfirmStruct *message = reinterpret_cast <const dataConfirmStruct*> (data.constData());
            emit requestFinished(message->transactionId, message->status);
            break;
        }

        case AF_INCOMING_MSG:
        {
            const incomingMessageStruct *message = reinterpret_cast <const incomingMessageStruct*> (data.constData());
            emit zclMessageReveived(qFromLittleEndian(message->srcAddress), message->srcEndpointId, qFromLittleEndian(message->clusterId), message->linkQuality, data.mid(sizeof(incomingMessageStruct), message->length));
            break;
        }

        case AF_INCOMING_MSG_EXT:
        {
            const extendedIncomingMessageStruct *message = reinterpret_cast <const extendedIncomingMessageStruct*> (data.constData());
            quint64 ieeeAddress = qToBigEndian(qFromLittleEndian(message->srcAddress));

            if (message->srcAddressMode != 0x03)
            {
                logWarning << "Unsupported extended message address mode" << QString::asprintf("0x%02x", message->srcAddressMode);
                return;
            }

            emit rawMessageReveived(QByteArray(reinterpret_cast <char*> (&ieeeAddress), sizeof(ieeeAddress)), qFromLittleEndian(message->clusterId), message->linkQuality, data.mid(sizeof(extendedIncomingMessageStruct), message->length));
            break;
        }

        case ZDO_STATE_CHANGE_IND:
        {
            if (data.length() == 1)
                m_status = static_cast <quint8> (data.at(0));

            if (m_version == ZStackVersion::ZStack12x && m_status == ZSTACK_COORDINATOR_STARTED)
                emit coordinatorReady();

            break;
        }

        case ZDO_END_DEVICE_ANNCE_IND:
        {
            const deviceAnnounceStruct *message = reinterpret_cast <const deviceAnnounceStruct*> (data.constData() + 2);
            quint64 ieeeAddress = qToBigEndian(qFromLittleEndian(message->ieeeAddress));
            emit deviceJoined(QByteArray(reinterpret_cast <char*> (&ieeeAddress), sizeof(ieeeAddress)), qFromLittleEndian(message->networkAddress));
            break;
        }

        case ZDO_LEAVE_IND:
        {
            const deviceLeaveStruct *message = reinterpret_cast <const deviceLeaveStruct*> (data.constData());
            quint64 ieeeAddress = qToBigEndian(qFromLittleEndian(message->ieeeAddress));
            emit deviceLeft(QByteArray(reinterpret_cast <char*> (&ieeeAddress), sizeof(ieeeAddress)));
            break;
        }

        case ZDO_MSG_CB_INCOMING:
        {
            const zdoMessageStruct *message = reinterpret_cast <const zdoMessageStruct*> (data.constData());
            QByteArray payload = data.mid(sizeof(zdoMessageStruct));
            emit requestFinished(message->transactionId, static_cast <quint8> (payload.at(0)));
            emit zdoMessageReveived(qFromLittleEndian(message->srcAddress), qFromLittleEndian(message->clusterId), payload);
            break;
        }

        case APP_CNF_BDB_COMMISSIONING_NOTIFICATION:
        {
            if (!data.at(2) && m_status == ZSTACK_COORDINATOR_STARTED)
                emit coordinatorReady();

            break;
        }

        default:
            logWarning << "Unrecognized Z-Stack command" << QString::asprintf("0x%04x", command) << "with data" << (data.isEmpty() ? "(empty)" : data.toHex(':'));
            break;
    }
}

bool ZStack::writeNvItem(quint16 id, const QByteArray &data)
{
    nvWriteRequestStruct request;

    request.id = qToLittleEndian(id);
    request.offset = 0x00;
    request.length = static_cast <quint8> (data.length());

    if (!sendRequest(SYS_OSAL_NV_WRITE, QByteArray(reinterpret_cast <char*> (&request), sizeof(request)).append(data)) || m_replyData.at(0))
    {
        logWarning << "NV item" << QString::asprintf("0x%04x", id) << "wtite request failed";
        return false;
    }

    return true;
}

bool ZStack::writeConfiguration(quint16 id, const QByteArray &data)
{
    writeConfigurationRequestStruct request;

    request.id = id;
    request.length = static_cast <quint8> (data.length());

    if (!sendRequest(ZB_WRITE_CONFIGURATION, QByteArray(reinterpret_cast <char*> (&request), sizeof(request)).append(data)) || m_replyData.at(0))
    {
        logWarning << "NV item" << QString::asprintf("0x%04x", id) << "wtite request failed";
        return false;
    }

    return true;
}

bool ZStack::startCoordinator(void)
{
    versionResponseStruct version;
    addGroupRequestStruct request;

    if (!sendRequest(SYS_VERSION))
    {
        logWarning << "Adapter version request failed";
        return false;
    }

    memcpy(&version, m_replyData.constData(), sizeof(version));

    switch (version.product)
    {
        case 0x01:
            m_modelName = "Z-Stack 3.x.0";
            m_version = ZStackVersion::ZStack3x0;
            break;

        case 0x02:
            m_modelName = "Z-Stack 3.0.x";
            m_version = ZStackVersion::ZStack30x;
            break;

        default:
            m_modelName = "Z-Stack 1.2.x";
            m_version = ZStackVersion::ZStack12x;
            break;
    }

    if (!m_clear)
    {
        quint64 ieeeAddress;

        m_manufacturerName = "Texas Instruments";
        m_firmware = QString::number(qFromLittleEndian(version.build));
        logInfo << QString("Adapter type: %1 (%2)").arg(m_modelName, m_firmware).toUtf8().constData();

        if (!sendRequest(UTIL_GET_DEVICE_INFO) || m_replyData.at(0))
        {
            logWarning << "Device information request failed";
            return false;
        }

        memcpy(&ieeeAddress, m_replyData.constData() + 1, sizeof(ieeeAddress));
        ieeeAddress = qToBigEndian(qFromLittleEndian(ieeeAddress));
        m_ieeeAddress = QByteArray(reinterpret_cast <char*> (&ieeeAddress), sizeof(ieeeAddress));

        for (auto it = m_nvItems.begin(); it != m_nvItems.end(); it++)
        {
            QByteArray data;
            quint8 status;

            if (m_version != ZStackVersion::ZStack12x || it.key() != ZCD_NV_PRECFGKEY)
            {
                nvReadRequestStruct request;
                nvReadReplyStruct *reply;

                request.id = qToLittleEndian <quint16> (it.key());
                request.offset = 0x00;

                if (!sendRequest(SYS_OSAL_NV_READ, QByteArray(reinterpret_cast <char*> (&request), sizeof(request))))
                {
                    logWarning << "NV item" << QString::asprintf("0x%04x", it.key()) << "read request failed";
                    return false;
                }

                reply = reinterpret_cast <nvReadReplyStruct*> (m_replyData.data());
                data = m_replyData.mid(sizeof(nvReadReplyStruct));
                status = reply->status;
            }
            else
            {
                readConfigurationReplyStruct *reply;

                if (!sendRequest(ZB_READ_CONFIGURATION, QByteArray(1, static_cast <char> (it.key()))))
                {
                    logWarning << "NV item" << QString::asprintf("0x%04x", it.key()) << "read request failed";
                    return false;
                }

                reply = reinterpret_cast <readConfigurationReplyStruct*> (m_replyData.data());
                data = m_replyData.mid(sizeof(readConfigurationReplyStruct));
                status = reply->status;
            }

            if (status || data != it.value())
            {
                logWarning << "NV item" << QString::asprintf("0x%04x", it.key()) << "value" << (data.isEmpty() ? "(empty)" : data.toHex(':')) << "doesn't match configuration value" << it.value().toHex(':');

                if (!m_write)
                {
                    logWarning << "Adapter configuration can't be changed, write protection enabled";
                    return false;
                }

                writeNvItem(ZCD_NV_STARTUP_OPTION, QByteArray(1, 0x03));
                m_clear = true;
                reset();

                return true;
            }
        }
    }
    else
    {
        nvInitRequestStruct request;

        request.id = qToLittleEndian <quint16> (ZCD_NV_MARKER);
        request.itemLength = qToLittleEndian <quint16> (static_cast <quint16> (m_nvItems.value(ZCD_NV_MARKER).length()));
        request.dataLength = static_cast <quint8> (m_nvItems.value(ZCD_NV_MARKER).length());

        if (!sendRequest(SYS_OSAL_NV_ITEM_INIT, QByteArray(reinterpret_cast <char*> (&request), sizeof(request)).append(m_nvItems.value(ZCD_NV_MARKER))) || (m_replyData.at(0) && m_replyData.at(0) != 0x09))
        {
            logWarning << "NV item" << QString::asprintf("0x%04x", ZCD_NV_MARKER) << "init request failed";
            return false;
        }

        logInfo << "Adapter configuration cleared";

        for (auto it = m_nvItems.begin(); it != m_nvItems.end(); it++)
        {
            if (m_version != ZStackVersion::ZStack12x || it.key() != ZCD_NV_PRECFGKEY)
            {
                if (!writeNvItem(it.key(), it.value()))
                    return false;
            }
            else
            {
                if (!writeConfiguration(it.key(), it.value()) || !writeNvItem(ZCD_NV_TCLK_TABLE, QByteArray::fromHex("ffffffffffffffff5a6967426565416c6c69616e636530390000000000000000")))
                    return false;
            }

            logWarning << "NV item" << QString::asprintf("0x%04x", it.key()) << "value set to" << it.value().toHex(':');
        }
    }

    if (m_version != ZStackVersion::ZStack12x)
    {
        setChannelRequestStruct channelRequest;

        channelRequest.isPrimary = 0x01;
        channelRequest.channel = qToLittleEndian <quint32> (1 << m_channel);

        if (!sendRequest(APP_CNF_BDB_SET_CHANNEL, QByteArray(reinterpret_cast <char*> (&channelRequest), sizeof(channelRequest))) || m_replyData.at(0))
        {
            logWarning << "Set primary channel request failed";
            return false;
        }

        channelRequest.isPrimary = 0x00;
        channelRequest.channel = 0x00;

        if (!sendRequest(APP_CNF_BDB_SET_CHANNEL, QByteArray(reinterpret_cast <char*> (&channelRequest), sizeof(channelRequest))) || m_replyData.at(0))
        {
            logWarning << "Set secondary channel request failed";
            return false;
        }
    }

    for (int i = 0; i < m_zdoClusters.count(); i++)
    {
        quint16 request = qToLittleEndian(m_zdoClusters.at(i) | 0x8000);

        if (!sendRequest(ZDO_MSG_CB_REGISTER, QByteArray(reinterpret_cast <char*> (&request), sizeof(request))))
        {
            logWarning << "ZDO cluster" << QString::asprintf("0x%04x", m_zdoClusters.at(i)) << "callback register request failed";
            return false;
        }
    }

    for (auto it = m_endpoints.begin(); it != m_endpoints.end(); it++)
    {
        registerEndpointRequestStruct request;
        QByteArray data;

        request.endpointId = it.key();
        request.profileId = qToLittleEndian(it.value()->profileId());
        request.deviceId = qToLittleEndian(it.value()->deviceId());
        request.version = 0x00;
        request.latency = 0x00;

        data.append(static_cast <char> (it.value()->inClusters().count()));

        for (int i = 0; i < it.value()->inClusters().count(); i++)
        {
            quint16 clusterId = qToLittleEndian(it.value()->inClusters().at(i));
            data.append(reinterpret_cast <char*> (&clusterId), sizeof(clusterId));
        }

        data.append(static_cast <char> (it.value()->outClusters().count()));

        for (int i = 0; i < it.value()->outClusters().count(); i++)
        {
            quint16 clusterId = qToLittleEndian(it.value()->outClusters().at(i));
            data.append(reinterpret_cast <char*> (&clusterId), sizeof(clusterId));
        }

        if (!sendRequest(AF_REGISTER, QByteArray(reinterpret_cast <char*> (&request), sizeof(request)).append(data)) || m_replyData.at(0))
        {
            logWarning << "Endpoint" << QString::asprintf("0x%02x", it.key()) << "register request failed";
            continue;
        }

        logInfo << "Endpoint" << QString::asprintf("0x%02x", it.key()) << "registered successfully";
    }

    if (!sendRequest(AF_INTER_PAN_CTL, QByteArray(1, 0x02).append(0x0C)) || m_replyData.at(0))
    {
        logWarning << "Set Inter-PAN endpoint request failed";
        return false;
    }

    request.endpointId = 0xF2;
    request.groupId = qToLittleEndian <quint16> (GREEN_POWER_GROUP);
    request.nameLength = 0x00;

    if (!sendRequest(ZDO_ADD_GROUP, QByteArray(reinterpret_cast <char*> (&request), sizeof(request))) || m_replyData.at(0))
        logWarning << "Add GP group request failed";

<<<<<<< HEAD
    if (!sendRequest(SYS_SET_TX_POWER, QByteArray(1, m_power ? m_power: ZSTACK_DEFAULT_TXPOWER)) || m_replyData.at(0))
=======
    if (!sendRequest(SYS_SET_TX_POWER, QByteArray(1, static_cast <char> (m_power))) || m_replyData.at(0))
>>>>>>> c323173e
        logWarning << "Set TX power request failed";

    if (!sendRequest(ZDO_STARTUP_FROM_APP, QByteArray(2, 0x00)) || m_replyData.at(0) == 0x02)
    {
        if (m_version == ZStackVersion::ZStack12x && m_status == ZSTACK_COORDINATOR_STARTED)
            return true;

        logWarning << "Strartup request failed";
        return false;
    }

    return true;
}

void ZStack::softReset(void)
{
    sendData(QByteArray(1, ZSTACK_SKIP_BOOTLOADER));
    QThread::msleep(RESET_DELAY);
    sendRequest(SYS_RESET_REQ, QByteArray(1, 0x01));
}

void ZStack::parseData(QByteArray &buffer)
{
    while (!buffer.isEmpty())
    {
        quint8 length, fcs = 0;

        if (buffer.at(0) != static_cast <char> (ZSTACK_PACKET_FLAG) || buffer.length() < 5)
        {
            buffer.clear();
            break;
        }

        length = static_cast <quint8> (buffer.at(1));

        if (buffer.length() < length + 5)
            break;

        if (m_portDebug)
            logInfo << "Packet received:" << buffer.mid(0, length + 5).toHex(':');

        for (quint8 i = 1; i < length + 4; i++)
            fcs ^= buffer.at(i);

        if (fcs != static_cast <quint8> (buffer.at(length + 4)))
        {
            logWarning << "Packet" << buffer.mid(0, length + 5).toHex(':') << "FCS mismatch";
            buffer.clear();
            break;
        }

        m_queue.enqueue(buffer.mid(2, length + 2));
        buffer.remove(0, length + 5);
    }
}

bool ZStack::permitJoin(bool enabled)
{
    permitJoinRequestStruct request;

    request.mode = PERMIT_JOIN_MODE_ADDREESS;
    request.dstAddress = qToLittleEndian <quint16> (PERMIT_JOIN_BROARCAST_ADDRESS);
    request.duration = enabled ? 0xF0 : 0x00;
    request.significance = 0x00;

    if (!sendRequest(ZDO_MGMT_PERMIT_JOIN_REQ, QByteArray(reinterpret_cast <char*> (&request), sizeof(request))) || m_replyData.at(0))
    {
        logWarning << "Set permit join request failed";
        return false;
    }

    return true;
}

void ZStack::handleQueue(void)
{
    while (!m_queue.isEmpty())
    {
        QByteArray packet = m_queue.dequeue();
        quint16 command;
        memcpy(&command, packet.constData(), sizeof(command));
        parsePacket(qFromBigEndian(command), packet.mid(2));
    }
}<|MERGE_RESOLUTION|>--- conflicted
+++ resolved
@@ -502,11 +502,7 @@
     if (!sendRequest(ZDO_ADD_GROUP, QByteArray(reinterpret_cast <char*> (&request), sizeof(request))) || m_replyData.at(0))
         logWarning << "Add GP group request failed";
 
-<<<<<<< HEAD
-    if (!sendRequest(SYS_SET_TX_POWER, QByteArray(1, m_power ? m_power: ZSTACK_DEFAULT_TXPOWER)) || m_replyData.at(0))
-=======
     if (!sendRequest(SYS_SET_TX_POWER, QByteArray(1, static_cast <char> (m_power))) || m_replyData.at(0))
->>>>>>> c323173e
         logWarning << "Set TX power request failed";
 
     if (!sendRequest(ZDO_STARTUP_FROM_APP, QByteArray(2, 0x00)) || m_replyData.at(0) == 0x02)
